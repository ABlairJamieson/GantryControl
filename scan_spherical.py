#!/usr/bin/env python
#*****************************************************************************************#
#  This Program moves the Gantry in a portion of a sphere around the camera. 
#  For this the camera parameters should be defined in parameters_sphere.txt file. 
#  The camera location in tank is represented by r_c    
#  and is measured in mm.                    
#
#  Coordinate system definition is defined in gantry_spherical_scan.py.
#*******************************************************************************************

from datetime import datetime
import gantrycontrol as gc
from gantry_spherical_scan import camera
from gantry_spherical_scan import get_gantry_settings
import pgcamera2 as pg
import time
import subprocess
import numpy as np
import argparse
import sys
import matplotlib.pyplot as plt

deg2rad   = np.pi/180.0
rad2deg   = 180.0/np.pi

#loading parameters for the scan from parameters_sphere.txt file
class Parameters:
    '''
    Default paramters are:
    Nscan     = 200
    Rscan     = 450.0 # mm
    campos    = [800.0, 650.0, -600.0] #mm
    camfacing = [0.0, -1.0, 0.0]
    phimin    = -80.0 * deg2rad
    phimax    = 80.0 * deg2rad
    thetamin  = 20.0 * deg2rad
    thetamax  = 85.0 * deg2rad
    '''
    def __init__(self,filename="parameters_sphere.txt"):
        self.Nscan     = 200
        self.Rscan     = 450.0 # cm
        self.campos    = [800.0, 650.0, -600.0] #cm
        self.camfacing = [0.0, -1.0, 0.0]
        self.phimin    = -70.0 * deg2rad
        self.phimax    = 70.0 * deg2rad
        self.thetamin  = 20.0 * deg2rad
        self.thetamax  = 85.0 * deg2rad

        self.load_parameters(filename)
        self.print_parameters()

    def load_parameters(self,filename):
        try:
            f=open(filename,"r")
            for line in f:
                line_s=line.split()
                first_char=line_s[0][0]
                if first_char != '#': #Adding capability to add comments. Lines starting with '#' in parameters.txt are skipped.
                    name=line_s[0]
                    if name=="campos":
                        val=line.split('=')[1].split('#')[0].split(',')
                        val=[float(i) for i in val]
                        self.campos=np.array(val)
                    if name=="camfacing":
                        val=line.split('=')[1].split('#')[0].split(',')
                        val=[float(i) for i in val]
                        self.camfacing=np.array(val)
                    elif name=="phimin":
                        val=line.split('=')[1].split('#')[0]
                        self.phimin=deg2rad*float(val)
                    elif name=="phimax":
                        val=line.split('=')[1].split('#')[0]
                        self.phimax=deg2rad*float(val)
                    elif name=="Nscan":
                        val=line.split('=')[1].split('#')[0]
                        self.Nscan = int(val)
                    elif name=="thetamin":
                        val=line.split('=')[1].split('#')[0]
                        self.thetamin = deg2rad*float(val)
                    elif name=="thetamax":
                        val=line.split('=')[1].split('#')[0]
                        self.thetamax = deg2rad*float(val)
                    elif name=="Rscan":
                        val=line.split('=')[1].split('#')[0]
                        self.Rscan = float(val)
                print(first_char)
            f.close()
        except FileNotFoundError:
            print("Oops! can't find "+filename)
        except ValueError:
            print("Oops!  Some parameter value isn't a number.")


    def print_parameters(self):
        print('Nscan    =', self.Nscan)
        print('Rscan    =', self.Rscan, 'mm')
        print('campos   =',self.campos, 'mm')
        print('camfacing=',self.camfacing)
        print('phimin   =',rad2deg*self.phimin,'deg')
        print('phimax   =',rad2deg*self.phimax,'deg')
        print('thetamin =',rad2deg*self.thetamin,'deg')
        print('thetamax =',rad2deg*self.thetamax,'deg')


def plot_scan( c1, gsets, tls, label ):
    npgsets = np.array(gsets)
    GX = npgsets.T[0]
    GY = npgsets.T[1]
    GZ = npgsets.T[2]
    Gphi = npgsets.T[3]
    Gtheta = npgsets.T[4]
    nptls = np.array(tls)
    TX = nptls.T[0]
    TY = nptls.T[1]
    TZ = nptls.T[2]
    NX = nptls.T[3]
    NY = nptls.T[4]
    NZ = nptls.T[5]
    fig=plt.figure(figsize=(3,3),dpi=100)
    ax = fig.add_subplot(projection='3d')
    ax.plot(GX,GY,GZ)
    ax.scatter(GX,GY,GZ,marker='.')
    ax.scatter( c1.rc[0], c1.rc[1], c1.rc[2], marker='o')
    ax.set_xlabel('xg (mm)')
    ax.set_ylabel('yg (mm)')
    ax.set_zlabel('zg (mm)')
    ax.set_title('Gantry position')
    #plt.tight_layout()
    plt.savefig('gantrypos_'+label+'.png')
    fig=plt.figure(figsize=(3,3),dpi=100)
    ax = fig.add_subplot(projection='3d')
    ax.quiver(GX+TX,GY+TY,GZ+TZ,NX,NY,NZ,length=50.0)
    ax.scatter( c1.rc[0], c1.rc[1], c1.rc[2], marker='o')
    ax.set_xlabel('xg+xt (mm)')
    ax.set_ylabel('yg+yt (mm)')
    ax.set_zlabel('zg+zt (mm)')
    ax.set_title('Target position and pointing')
    #plt.tight_layout()
    plt.savefig('gantrypospnt_'+label+'.png')
    print('min Gx=',np.min(GX),' max Gx=',np.max(GX))
    print('min Gy=',np.min(GY),' max Gy=',np.max(GY))
    print('min Gz=',np.min(GZ),' max Gz=',np.max(GZ))
    
    
    

def main():
    parser = argparse.ArgumentParser( description='scan_spherical options' )
    parser.add_argument('-p','--param_file',default='parameters_sphere.txt', help='Parameter file')
    parser.add_argument('--dryrun',help='Do dry run, printing scan locations only',action='store_true')
    parser.add_argument('--no-dryrun',dest='dryrun',action='store_false')
    parser.set_defaults(dryrun=True)
    parser.add_argument('-c','--camera',default=[],help='Camera number(s) to take images',action='append',nargs='+')
    parser.add_argument('-l','--label',default='',help='Label to include in image names',type=str)
    parser.add_argument('--rayfin',default=True,help='Rayfin camera only',action='store_true')
    parser.add_argument('--no-rayfin',dest='rayfin',action='store_false')
    parser.set_defaults(rayfin=False)
    
    args = parser.parse_args()
    print(args)
    param  = Parameters( args.param_file )
    gantry = gc.gantrycontrol()
    cam    = camera( param.campos, param.camfacing )
    scanpts = cam.get_scanpoints( param.Nscan, param.Rscan, param.phimin, param.phimax, param.thetamin, param.thetamax  )
    gsets, tls = get_gantry_settings( cam, scanpts )


    print('Rayfin=',args.rayfin)
    if args.rayfin == True:
        print('Taking photos with Rayfin')
<<<<<<< HEAD
    else:
        print(args.camera)
        for icam in args.camera[0]:
            print('Taking photos with camera:',icam)
            
=======

>>>>>>> 51e9cd18
    print('Dryrun=',args.dryrun)
    if args.dryrun == True:
        print('Dry Run')
        print('gsets=')
        print( gsets )
        print('tls=')
        print(tls)
        plot_scan( cam, gsets, tls, args.label )
        return 0


    pgc=pg.pgcamera2()
    gantry.locate_home_xyz();
    for n,gset in enumerate(gsets):
        print('move',n,'to',gset)
        curx, cury, curz, curphi, curtheta = gset
        curphi*=rad2deg
        curtheta*=-rad2deg
        
        gantry.move( "DM", "DM", curz )
        gantry.move( curx, cury,"DM",curphi,curtheta,1000,1000,1000,200,200)
        time.sleep(1)
        
        #capturing image(s) here
        if args.rayfin == True:
            capture_command = ['ssh','jamieson@hyperk.uwinnipeg.ca','python /home/jamieson/HyperK_Summer_Photogrammetry/RayfinRelated/RayfinTCP_takepicture.py -i 192.168.0.102 -l 192.168.0.100 -p 8888' ]
            print(capture_command)
            capture=subprocess.run( capture_command, stdout=subprocess.PIPE, stderr=subprocess.PIPE, timeout=10 )
            time.sleep(5)

        else:
            for icam in args.camera[0]:
                label = str(n) + 'pch' + icam + '_' + args.label + '_z'+\
                        str(round(curz,1))+'_y'+str(round(cury,1))+'_x'+str(round(curx,1))
                print(label)
                pgc.capture_image( int(icam), dir='', label=label, append_date=False)

    print('Done')

if __name__ == "__main__":
    sys.exit(main())
    <|MERGE_RESOLUTION|>--- conflicted
+++ resolved
@@ -140,9 +140,7 @@
     print('min Gx=',np.min(GX),' max Gx=',np.max(GX))
     print('min Gy=',np.min(GY),' max Gy=',np.max(GY))
     print('min Gz=',np.min(GZ),' max Gz=',np.max(GZ))
-    
-    
-    
+        
 
 def main():
     parser = argparse.ArgumentParser( description='scan_spherical options' )
@@ -168,15 +166,7 @@
     print('Rayfin=',args.rayfin)
     if args.rayfin == True:
         print('Taking photos with Rayfin')
-<<<<<<< HEAD
-    else:
-        print(args.camera)
-        for icam in args.camera[0]:
-            print('Taking photos with camera:',icam)
-            
-=======
-
->>>>>>> 51e9cd18
+
     print('Dryrun=',args.dryrun)
     if args.dryrun == True:
         print('Dry Run')
